--- conflicted
+++ resolved
@@ -1,18 +1,10 @@
-<<<<<<< HEAD
-# Investment Performance Platform
-=======
 # Modern Conversational Financial Advisor
->>>>>>> 9205d05c
 
 A modern investment management platform powered by a human-level conversational financial advisor using emerging AI techniques.
 
 ## Overview
 
-<<<<<<< HEAD
-The Investment Performance Platform is a high-performance, scalable system built on AWS serverless architecture. It provides APIs for managing investment portfolios, items, and transactions, and calculates various performance metrics such as Time-Weighted Return (TWR), Money-Weighted Return (MWR), volatility, Sharpe ratio, and more.
-=======
 This platform combines advanced financial modeling with state-of-the-art conversational AI to provide a comprehensive investment management solution. The system is designed to help financial advisors and individuals manage their investments more effectively, optimize tax strategies, and plan for financial goals.
->>>>>>> 9205d05c
 
 ## Key Features
 
@@ -149,4 +141,4 @@
 
 ## License
 
-This project is licensed under the MIT License - see the [LICENSE](LICENSE) file for details. +This project is licensed under the MIT License - see the [LICENSE](LICENSE) file for details.